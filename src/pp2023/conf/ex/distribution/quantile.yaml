n_parameters: 32  # For every forecast, we need 4 parameters to initialize our distributions.
<<<<<<< HEAD
strategy:
=======
mapping:
>>>>>>> 88f630f9
  _target_: pp2023.distribution.mapping.NaiveQuantileMapping
  n_quantiles: ${..n_parameters}
  use_base: True<|MERGE_RESOLUTION|>--- conflicted
+++ resolved
@@ -1,9 +1,6 @@
 n_parameters: 32  # For every forecast, we need 4 parameters to initialize our distributions.
-<<<<<<< HEAD
 strategy:
-=======
 mapping:
->>>>>>> 88f630f9
   _target_: pp2023.distribution.mapping.NaiveQuantileMapping
   n_quantiles: ${..n_parameters}
   use_base: True